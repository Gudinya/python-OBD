--- conflicted
+++ resolved
@@ -64,7 +64,6 @@
 	def compute(self, message):
 
 		# create the response object with the raw data recieved
-<<<<<<< HEAD
 		r = Response(message)
 
 		# combine the bytes back into a hex string
@@ -81,46 +80,6 @@
 
 		# decoded value into the response object
 		r.set(self.decode(_data))
-=======
-		r = Response(_data)
-
-		# split by lines, and remove empty lines
-		lines = list(filter(bool, re.split("[\r\n]", _data)))
-
-		# splits each line by spaces (each element should be a hex byte)
-		lines = [line.split() for line in lines]
-
-		# filter by minimum response length (number of space delimited chunks (bytes))
-		lines = [line for line in lines if len(line) >= 7]
-
-		if len(lines) > 1:
-			# filter for ECU 10 (engine)
-			lines = [line for line in lines if line[2] == '10']
-
-		# by now, we should have only one line.
-		# Any more, and its a multiline response (which this library can't handle yet)
-		if len(lines) == 0:
-			debug("no valid data returned")
-		elif len(lines) > 1:
-			debug("multiline response returned, can't handle that (yet)")
-		else: # len(lines) == 1
-
-			# combine the bytes back into a hex string, excluding the header + mode + pid, and trailing checksum
-			_data = "".join(lines[0][5:-1])
-
-			if ("NODATA" not in _data) and isHex(_data):
-
-				# constrain number of bytes in response
-				if (self.bytes > 0): # zero bytes means flexible response
-					_data = constrainHex(_data, self.bytes)
-
-				# decoded value into the response object
-				r.set(self.decode(_data))
-
-			else:
-				# not a parseable response
-				debug("return data could not be decoded")
->>>>>>> ce8bdd81
 
 		return r
 
